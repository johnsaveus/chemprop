from argparse import ArgumentParser, Namespace
import logging
from pathlib import Path
import sys
import pandas as pd

from lightning import pytorch as pl
import torch

from chemprop.v2 import data
from chemprop.v2.featurizers import RxnMode
from chemprop.v2.metrics import MetricRegistry
from chemprop.v2.nn.loss import LossFunction, LossFunctionRegistry
from chemprop.v2.models import MPNN
<<<<<<< HEAD
from chemprop.v2.nn.agg import AggregationRegistry
from chemprop.v2.nn.message_passing import AtomMessageBlock, BondMessageBlock
from chemprop.v2.nn.predictors import PredictorRegistry, RegressionFFN
from chemprop.v2.utils import Factory
=======
from chemprop.v2.nn.message_passing import BondMessagePassing
from chemprop.v2.nn.readout import ReadoutRegistry
>>>>>>> 56b113fb

from chemprop.v2.cli.utils import Subcommand
from chemprop.v2.cli.utils_ import build_data_from_files, make_dataset

from chemprop.v2.cli.common import add_common_args, process_common_args, validate_common_args

logger = logging.getLogger(__name__)


class PredictSubcommand(Subcommand):
    COMMAND = "predict"
    HELP = "use a pretrained chemprop model for prediction"

    @classmethod
    def add_args(cls, parser: ArgumentParser) -> ArgumentParser:
        parser = add_common_args(parser)
        return add_predict_args(parser)

    @classmethod
    def func(cls, args: Namespace):
        args = process_common_args(args)
        validate_common_args(args)
        args = process_predict_args(args)
        validate_predict_args(args)
        main(args)


def add_predict_args(parser: ArgumentParser) -> ArgumentParser:
    parser.add_argument(
        "-i", "--test-path", required=True, help="Path to an input CSV file containing SMILES."
    )
    parser.add_argument(
        "-o",
        "--output",
        "--preds-path",
        help="Path to CSV or PICKLE file where predictions will be saved. If the file extension is .pkl, will be saved as a PICKLE file. If not provided and the test_path is /path/to/test/test.csv, predictions will be saved to /path/to/test/test_preds.csv.",
    )

    mp_args = parser.add_argument_group("message passing")
    mp_args.add_argument(
        "--message-hidden-dim", type=int, default=300, help="hidden dimension of the messages"
    )
    mp_args.add_argument(
        "--message-bias", action="store_true", help="add bias to the message passing layers"
    )
    mp_args.add_argument(
        "--depth", type=int, default=3, help="the number of message passing layers to stack"
    )
    mp_args.add_argument(
        "--undirected", action="store_true", help="pass messages on undirected bonds"
    )
    mp_args.add_argument(
        "--dropout",
        type=float,
        default=0.0,
        help="dropout probability in message passing/FFN layers",
    )
    mp_args.add_argument(
        "--activation", default="relu", help="activation function in message passing/FFN layers"
    )
    mp_args.add_argument(
        "--aggregation",
        "--agg",
        default="mean",
        choices=ReadoutRegistry.choices,
        help="aggregation mode to use during graph readout",
    )
    mp_args.add_argument(
        "--norm", type=float, default=100, help="normalization factor to use for 'norm' aggregation"
    )
    mp_args.add_argument(
        "--atom-messages", action="store_true", help="pass messages on atoms rather than bonds"
    )

    ffn_args = parser.add_argument_group("FFN args")
    ffn_args.add_argument(
        "--ffn-hidden-dim", type=int, default=300, help="hidden dimension in the FFN top model"
    )
    ffn_args.add_argument(
        "--ffn-num-layers", type=int, default=1, help="number of layers in FFN top model"
    )

    exta_mpnn_args = parser.add_argument_group("extra MPNN args")
    exta_mpnn_args.add_argument(
        "--multiclass-num-classes",
        type=int,
        help="the number of classes to predict in multiclass settings",
    )
    exta_mpnn_args.add_argument("--spectral-activation", default="exp", choices=["softplus", "exp"])

    data_args = parser.add_argument_group("input data parsing args")
    data_args.add_argument(
        "-d",
        "--dataset-type",
        default="regression",
        choices={l.split("-")[0] for l in LossFunction.registry.keys()},
    )
    data_args.add_argument(
        "--no-header-row", action="store_true", help="if there is no header in the input data CSV"
    )
    data_args.add_argument(
        "-s",
        "--smiles-columns",
        nargs="+",
        type=int,
        default=[0],
        help="the columns in the CSV containing the SMILES strings of the inputs",
    )
    data_args.add_argument(
        "-t",
        "--target-columns",
        nargs="+",
        type=int,
        default=[1],
        help="the columns in the CSV containing the target values of the inputs",
    )

    data_args.add_argument(
        "--rxn-idxs",
        nargs="+",
        type=int,
        default=list(),
        help="the indices in the input SMILES containing reactions. Unless specified, each input is assumed to be a molecule. Should be a number in `[0, N)`, where `N` is the number of `--smiles-columns` specified",
    )
    data_args.add_argument("--cal-path")
    data_args.add_argument("--cal-features-path")
    data_args.add_argument("--cal-atom-features-path")
    data_args.add_argument("--cal-bond-features-path")
    data_args.add_argument("--cal-atom-descriptors-path")

    featurization_args = parser.add_argument_group("featurization args")
    featurization_args.add_argument("--rxn-mode", choices=RxnMode.choices, default="reac_diff")
    featurization_args.add_argument(
        "--atom-features-path",
        help="the path to a .npy file containing a _list_ of `N` 2D arrays, where the `i`th array contains the atom features for the `i`th molecule in the input data file. NOTE: each 2D array *must* have correct ordering with respect to the corresponding molecule in the data file. I.e., row `j` contains the atom features of the `j`th atom in the molecule.",
    )
    featurization_args.add_argument(
        "--bond-features-path",
        help="the path to a .npy file containing a _list_ of `N` arrays, where the `i`th array contains the bond features for the `i`th molecule in the input data file. NOTE: each 2D array *must* have correct ordering with respect to the corresponding molecule in the data file. I.e., row `j` contains the bond features of the `j`th bond in the molecule.",
    )
    featurization_args.add_argument(
        "--atom-descriptors-path",
        help="the path to a .npy file containing a _list_ of `N` arrays, where the `i`th array contains the atom descriptors for the `i`th molecule in the input data file. NOTE: each 2D array *must* have correct ordering with respect to the corresponding molecule in the data file. I.e., row `j` contains the atom descriptors of the `j`th atom in the molecule.",
    )
    featurization_args.add_argument("--features-generators", nargs="+")
    featurization_args.add_argument("--features-path")
    featurization_args.add_argument("--explicit-h", action="store_true")
    featurization_args.add_argument("--add-h", action="store_true")

    train_args = parser.add_argument_group("training args")
    train_args.add_argument("-b", "--batch-size", type=int, default=50)
    train_args.add_argument("--target-weights", type=float, nargs="+")
    train_args.add_argument(
        "-l", "--loss-function", choices={l.split("-")[1] for l in LossFunction.registry.keys()}
    )
    train_args.add_argument(
        "--v-kl", type=float, default=0.2, help="evidential/dirichlet regularization term weight"
    )
    train_args.add_argument(
        "--eps", type=float, default=1e-8, help="evidential regularization epsilon"
    )
    train_args.add_argument("-T", "--threshold", type=float, help="spectral threshold limit")
    train_args.add_argument(
        "--metrics",
        nargs="+",
        choices=MetricRegistry.choices,
        help="evaluation metrics. If unspecified, will use the following metrics for given dataset types: regression->rmse, classification->roc, multiclass->ce ('cross entropy'), spectral->sid. If multiple metrics are provided, the 0th one will be used for early stopping and checkpointing",
    )
    train_args.add_argument(
        "-tw",
        "--task-weights",
        nargs="+",
        type=float,
        help="the weight to apply to an individual task in the overall loss",
    )
    train_args.add_argument("--warmup-epochs", type=int, default=2)
    train_args.add_argument("--num-lrs", type=int, default=1)
    train_args.add_argument("--init-lr", type=float, default=1e-4)
    train_args.add_argument("--max-lr", type=float, default=1e-3)
    train_args.add_argument("--final-lr", type=float, default=1e-4)

    parser.add_argument("--epochs", type=int, default=30, help="the number of epochs to train over")

    parser.add_argument("--split", "--split-type", default="random")
    parser.add_argument("--split-sizes", type=float, nargs=3, default=[0.8, 0.1, 0.1])
    parser.add_argument("-k", "--num-folds", type=int, default=1)
    parser.add_argument("--save-splits", action="store_true")

    parser.add_argument("-g", "--n-gpu", type=int, default=1, help="the number of GPU(s) to use")
    parser.add_argument(
        "--drop-extra-columns",
        action="store_true",
        help="Whether to drop all columns from the test data file besides the SMILES columns and the new prediction columns.",
    )

    # TODO: add uncertainty and calibration
    # unc_args = parser.add_argument_group("uncertainty and calibration args")
    # unc_args.add_argument(
    #     "--ensemble-variance",
    #     type=None,
    #     help="Deprecated. Whether to calculate the variance of ensembles as a measure of epistemic uncertainty. If True, the variance is saved as an additional column for each target in the preds_path.",
    # )
    # unc_args.add_argument(
    #     "--individual-ensemble-predictions",
    #     type=bool,
    #     action="store_true",
    #     help="Whether to return the predictions made by each of the individual models rather than the average of the ensemble.",
    # )
    # unc_args.add_argument(
    #     "--uncertainty-method",
    #     #action=RegistryAction(TODO: make register for uncertainty methods)
    #     help="The method of calculating uncertainty.",
    # )
    # unc_args.add_argument(
    #     "--calibration-method",
    #     #action=RegistryAction(TODO: make register for calibration methods)
    #     help="Methods used for calibrating the uncertainty calculated with uncertainty method.",
    # )
    # unc_args.add_argument(
    #     "--evaluation-method",
    #     #action=RegistryAction(TODO: make register for evaluation methods)
    #     type=list[str],
    #     help="The methods used for evaluating the uncertainty performance if the test data provided includes targets. Available methods are [nll, miscalibration_area, ence, spearman] or any available classification or multiclass metric.",
    # )
    # unc_args.add_argument(
    #     "--evaluation-scores-path",
    #     help="Location to save the results of uncertainty evaluations.",
    # )
    # unc_args.add_argument(
    #     "--uncertainty-dropout-p",
    #     type=float,
    #     default=0.1,
    #     help="The probability to use for Monte Carlo dropout uncertainty estimation.",
    # )
    # unc_args.add_argument(
    #     "--dropout-sampling-size",
    #     type=int,
    #     default=10,
    #     help="The number of samples to use for Monte Carlo dropout uncertainty estimation. Distinct from the dropout used during training.",
    # )
    # unc_args.add_argument(
    #     "--calibration-interval-percentile",
    #     type=float,
    #     default=95,
    #     help="Sets the percentile used in the calibration methods. Must be in the range (1,100).",
    # )
    # unc_args.add_argument(
    #     "--regression-calibrator-metric",
    #     choices=['stdev', 'interval'],
    #     help="Regression calibrators can output either a stdev or an inverval.",
    # )
    # unc_args.add_argument(
    #     "--calibrationipath",
    #     help="Path to data file to be used for uncertainty calibration.",
    # )
    # unc_args.add_argument(
    #     "--calibration-features-path",
    #     type=list[str],
    #     help="Path to features data to be used with the uncertainty calibration dataset.",
    # )
    # unc_args.add_argument(
    #     "--calibration-phase-features-path",
    #     help=" ",
    # )
    # unc_args.add_argument(
    #     "--calibration-atom-descriptors-path",
    #     help="Path to the extra atom descriptors.",
    # )
    # unc_args.add_argument(
    #     "--calibration-bond-descriptors-path",
    #     help="Path to the extra bond descriptors that will be used as bond features to featurize a given molecule.",
    # )

    return parser


def process_predict_args(args: Namespace) -> Namespace:
    args.separate_test_path = Path(args.separate_test_path)
    if args.output is None:
        name = f"{args.separate_test_path.stem}_preds.csv"
        args.output = Path(args.separate_test_path.with_name(name))
    else:
        args.output = Path(args.output)

    return args


def validate_predict_args(args):
    # TODO: once args.checkpoint_dir and args.checkpoint are consolidated, need to change this as well. Not able to make this required in common.py as it may not be provided for training.
    if args.checkpoint_path is None:
        raise ValueError("Must provide a checkpoint path for prediction.")


def main(args):
    model = MPNN.load_from_checkpoint(args.checkpoint_path)

    bond_messages = isinstance(model.message_passing, BondMessagePassing)
    bounded = any(
        isinstance(model.criterion, LossFunctionRegistry[loss_function])
        for loss_function in LossFunctionRegistry.keys()
        if "bounded" in loss_function
    )

    format_kwargs = dict(
        no_header_row=args.no_header_row, smiles_columns=args.smiles_columns, bounded=bounded
    )
    featurization_kwargs = dict(
        features_generators=args.features_generators,
        keep_h=args.keep_h,
        add_h=args.add_h,
        reaction=0 in args.rxn_idxs,
    )

    test_data = build_data_from_files(
        args.separate_test_path,
        **format_kwargs,
        target_columns=[],
        p_features=args.features_path,
        p_atom_feats=args.atom_features_path,
        p_bond_feats=args.bond_features_path,
        p_atom_descs=args.atom_descriptors_path,
        **featurization_kwargs,
    )
    logger.info(f"test size: {len(test_data)}")

    # TODO: add uncertainty and calibration
    # if args.cal_path is not None:
    #     cal_data = build_data_from_files(
    #         args.cal_path,
    #         **format_kwargs,
    #         target_columns=args.target_columns,
    #         p_features=args.cal_features_path,
    #         p_atom_feats=args.cal_atom_features_path,
    #         p_bond_feats=args.cal_bond_features_path,
    #         p_atom_descs=args.cal_atom_descriptors_path,
    #         **featurization_kwargs,
    #     )
    #     logger.info(f"calibration size: {len(cal_data)}")
    # else:
    #     cal_data = None

    test_dset = make_dataset(test_data, bond_messages, args.rxn_mode)

    test_loader = data.MolGraphDataLoader(test_dset, args.batch_size, args.n_cpu, shuffle=False)
    # TODO: add uncertainty and calibration
    # if cal_data is not None:
    #     cal_dset = make_dataset(cal_data, bond_messages, args.rxn_mode)
    #     cal_loader = data.MolGraphDataLoader(cal_dset, args.batch_size, args.n_cpu, shuffle=False)
    # else:
    #     cal_loader = None

    logger.info(model)

    with torch.inference_mode():
        trainer = pl.Trainer(
            logger=None,
            enable_progress_bar=True,
            accelerator="auto",
            devices=args.n_gpu if torch.cuda.is_available() else 1,
        )

        predss = trainer.predict(model, test_loader)

    # TODO: add uncertainty and calibration
    # if cal_dset is not None:
    #     if args.task_type == "regression":
    #         model.loc, model.scale = float(scaler.mean_), float(scaler.scale_)
    #     predss_cal = trainer.predict(model, cal_loader)[0]

    # TODO: might want to write a shared function for this as train.py might also want to do this.
    df_test = pd.read_csv(args.separate_test_path)
    preds = torch.concat(predss, 1).numpy()
    df_test[
        "preds"
    ] = preds.flatten()  # TODO: this will not work correctly for multi-target predictions
    if args.output.suffix == ".pkl":
        df_test.to_pickle(args.output, index=False)
    else:
        df_test.to_csv(args.output, index=False)


if __name__ == "__main__":
    parser = ArgumentParser()
    parser = PredictSubcommand.add_args(parser)

    logging.basicConfig(stream=sys.stdout, level=logging.DEBUG, force=True)
    args = parser.parse_args()
    args = PredictSubcommand.func(args)<|MERGE_RESOLUTION|>--- conflicted
+++ resolved
@@ -10,17 +10,10 @@
 from chemprop.v2 import data
 from chemprop.v2.featurizers import RxnMode
 from chemprop.v2.metrics import MetricRegistry
+from chemprop.v2.nn.agg import AggregationRegistry
 from chemprop.v2.nn.loss import LossFunction, LossFunctionRegistry
 from chemprop.v2.models import MPNN
-<<<<<<< HEAD
-from chemprop.v2.nn.agg import AggregationRegistry
-from chemprop.v2.nn.message_passing import AtomMessageBlock, BondMessageBlock
-from chemprop.v2.nn.predictors import PredictorRegistry, RegressionFFN
-from chemprop.v2.utils import Factory
-=======
 from chemprop.v2.nn.message_passing import BondMessagePassing
-from chemprop.v2.nn.readout import ReadoutRegistry
->>>>>>> 56b113fb
 
 from chemprop.v2.cli.utils import Subcommand
 from chemprop.v2.cli.utils_ import build_data_from_files, make_dataset
@@ -85,7 +78,7 @@
         "--aggregation",
         "--agg",
         default="mean",
-        choices=ReadoutRegistry.choices,
+        choices=AggregationRegistry.choices,
         help="aggregation mode to use during graph readout",
     )
     mp_args.add_argument(
